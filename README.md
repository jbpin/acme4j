# ACME Java Client ![build status](https://shredzone.org/badge/draft/acme4j.svg)

This is a Java client for the [Automatic Certificate Management Environment (ACME)](https://tools.ietf.org/html/draft-ietf-acme-acme-06) protocol.

ACME is a protocol that a certificate authority (CA) and an applicant can use to automate the process of verification and certificate issuance.

This Java client helps connecting to an ACME server, and performing all necessary steps to manage certificates.

It is an independent open source implementation that is not affiliated with or endorsed by _Let's Encrypt_.

## Work in Progress!

In this branch, the latest draft of the ACME protocol is being implemented. It is not meant for production. There are no servers that fully support this draft at the moment.

Use the [master branch](https://github.com/shred/acme4j/tree/master) for production purposes.

## Features

* Supports ACME protocol up to [draft 04](https://tools.ietf.org/html/draft-ietf-acme-acme-04)
* Easy to use Java API
* Requires JRE 8 or higher
* Built with maven, packages available at [Maven Central](http://search.maven.org/#search|ga|1|g%3A%22org.shredzone.acme4j%22)
* Small, only requires [jose4j](https://bitbucket.org/b_c/jose4j/wiki/Home) and [slf4j](http://www.slf4j.org/) as dependencies
* Extensive unit tests

## Usage

* See the [online documentation](https://shredzone.org/maven/acme4j/) about how to use _acme4j_.
* For a quick start, have a look at [the source code of an example](https://github.com/shred/acme4j/blob/master/acme4j-example/src/main/java/org/shredzone/acme4j/ClientTest.java).

<<<<<<< HEAD
=======
## Compatibility

This version of _acme4j_ is tailor-made for _Let's Encrypt_ and other CAs that use the [Boulder](https://github.com/letsencrypt/boulder) server. Boulder [diverges from the ACME specifications](https://github.com/letsencrypt/boulder/blob/master/docs/acme-divergences.md), so _acme4j_ cannot yet be used against other servers that fully comply to the ACME specifications.

The latest [ACME specifications](https://github.com/ietf-wg-acme/acme) are being implemented in the ["draft" branch](https://github.com/shred/acme4j/tree/draft) of _acme4j_.

>>>>>>> 30257d05
## Contribute

* Fork the [Source code at GitHub](https://github.com/shred/acme4j). Feel free to send pull requests.
* Found a bug? [File a bug report!](https://github.com/shred/acme4j/issues)

## License

_acme4j_ is open source software. The source code is distributed under the terms of [Apache License 2.0](http://www.apache.org/licenses/LICENSE-2.0).

## Acknowledgements

* I would like to thank Brian Campbell and all the other [jose4j](https://bitbucket.org/b_c/jose4j/wiki/Home) developers. _acme4j_ would not exist without your excellent work.
* I also like to thank everyone who contributed to _acme4j_.<|MERGE_RESOLUTION|>--- conflicted
+++ resolved
@@ -28,15 +28,6 @@
 * See the [online documentation](https://shredzone.org/maven/acme4j/) about how to use _acme4j_.
 * For a quick start, have a look at [the source code of an example](https://github.com/shred/acme4j/blob/master/acme4j-example/src/main/java/org/shredzone/acme4j/ClientTest.java).
 
-<<<<<<< HEAD
-=======
-## Compatibility
-
-This version of _acme4j_ is tailor-made for _Let's Encrypt_ and other CAs that use the [Boulder](https://github.com/letsencrypt/boulder) server. Boulder [diverges from the ACME specifications](https://github.com/letsencrypt/boulder/blob/master/docs/acme-divergences.md), so _acme4j_ cannot yet be used against other servers that fully comply to the ACME specifications.
-
-The latest [ACME specifications](https://github.com/ietf-wg-acme/acme) are being implemented in the ["draft" branch](https://github.com/shred/acme4j/tree/draft) of _acme4j_.
-
->>>>>>> 30257d05
 ## Contribute
 
 * Fork the [Source code at GitHub](https://github.com/shred/acme4j). Feel free to send pull requests.
